--- conflicted
+++ resolved
@@ -1,34 +1,22 @@
 {-# LANGUAGE CPP #-}
 {-# LANGUAGE OverloadedStrings #-}
 {-# LANGUAGE QuasiQuotes #-}
-<<<<<<< HEAD
 {-# LANGUAGE CPP #-}
-=======
 {-# LANGUAGE TemplateHaskell #-}
->>>>>>> 13cc37a2
 
 import Core.Program
 import Core.Text
 import TechniqueUser
-<<<<<<< HEAD
     ( commandCheckTechnique
     , commandFormatTechnique
     , commandSimulateTechnique
     )
-=======
-  ( commandCheckTechnique,
-    commandFormatTechnique,
-  )
->>>>>>> 13cc37a2
 
 #ifdef __GHCIDE__
 version :: Version
 version = "0"
 #else
 version :: Version
-#ifdef __GHCIDE__
-version = "0"
-#else
 version = $(fromPackage)
 #endif
 
@@ -71,7 +59,6 @@
                   [quote|
                 The file containing the code for the procedure you want to format.
               |]
-<<<<<<< HEAD
             ]
         , Command "simulate" "Evaluate a procedure in simulation mode"
             [ Argument "filename" [quote|
@@ -80,7 +67,7 @@
             ]
 
         ])
-    executeWith context program
+  executeWith context program
 
 program :: Program None ()
 program = do
@@ -96,25 +83,4 @@
             _       -> do
                 write "Unknown command?"
                 terminate 3
-    event "Done"
-=======
-              ]
-          ]
-      )
-  executeWith context program
-
-program :: Program None ()
-program = do
-  params <- getCommandLine
-  case commandNameFrom params of
-    Nothing -> do
-      write "Illegal state?"
-      terminate 2
-    Just command -> case command of
-      "check" -> commandCheckTechnique
-      "format" -> commandFormatTechnique
-      _ -> do
-        write "Unknown command?"
-        terminate 3
-  event "Done"
->>>>>>> 13cc37a2
+    event "Done"