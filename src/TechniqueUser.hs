{-# LANGUAGE OverloadedStrings #-}
{-# LANGUAGE ScopedTypeVariables #-}
{-# LANGUAGE TemplateHaskell #-}

<<<<<<< HEAD
{-|
Programs implementing front-end commands for users: check, format
-}

module TechniqueUser
    ( commandCheckTechnique
    , commandFormatTechnique
    , commandSimulateTechnique

    -- for testing
    , loadTechnique
    , parsingPhase
    , translationPhase
    , evaluationPhase
    ) where
=======
-- |
-- Programs implementing front-end commands for users: check, format
module TechniqueUser where
>>>>>>> 13cc37a2

import Control.Monad (forever)
import Core.Program
import Core.System
import Core.Text
import System.IO (hIsTerminalDevice)
import Technique.Builtins
import Technique.Diagnostics ()
import Technique.Evaluator
import Technique.Failure
import Technique.Formatter ()
import Technique.Internal
import Technique.Language
import Technique.Parser
import Technique.Translate
import Text.Megaparsec (parse)

data Mode = Cycle | Once

commandCheckTechnique :: Program None ()
commandCheckTechnique = do
  params <- getCommandLine

  let procfile = case lookupArgument "filename" params of
        Just file -> file
        _ -> error "Invalid State"

  let mode = case lookupOptionFlag "watch" params of
        Just True -> Cycle
        Nothing -> Once
        _ -> error "Invalid State"

  case mode of
    Once -> do
      -- normal operation, single pass
      code <- syntaxCheck procfile
      terminate code
    Cycle -> do
      -- use inotify to rebuild on changes
      forever (syntaxCheck procfile >> waitForChange [procfile] >> writeR Reload)

syntaxCheck :: FilePath -> Program None Int
syntaxCheck procfile =
  catch
    ( do
        surface <- loadTechnique procfile
        let source =
              emptySource
                { sourceFilename = procfile,
                  sourceContents = surface
                }
        concrete <- parsingPhase source
        abstract <- translationPhase source concrete
        debugR "abstract" abstract
        -- TODO extractionPhase
        writeR Ok
        return 0
    )
    ( \(e :: CompilationError) -> do
        writeR (Failed e)
        return (exitCodeFor e)
    )

-- |
-- Load a technique file hopefully containing a procedure.
loadTechnique :: FilePath -> Program None Rope
loadTechnique filename = do
  event "Read source from technique file"

  -- This is somewhat horrible; reading into Bytes, then going through
  -- Rope to get to Text is a bit silly... except that interop was kinda
  -- the whole point of the unbeliever library. So, good? We can make
  -- this better if/when we come up with an effecient Stream Rope
  -- instance so megaparsec can use Rope directly.

  bytes <- liftIO $ withFile filename ReadMode hInput
  let contents = intoRope bytes
  return contents

-- |
-- Parse technique content into a concrete syntax object.
parsingPhase :: Source -> Program None Technique
parsingPhase source = do
  event "Parse surface language into concrete Procedures"
  let contents = sourceContents source

  let result = parse pTechnique "" (fromRope contents)

  case result of
    Right technique -> return technique
    Left bundle -> throw (extractErrorBundle source bundle)

-- |
-- Take a static Procedure definition and spin it up into a sequence of
-- "Subroutine" suitable for interpretation. In other words, translate
-- between the concrete syntax types and the abstract syntax we can feed to
-- an evaluator.

-- FIXME better return type
translationPhase :: Source -> Technique -> Program None Executable
translationPhase source technique =
  let env0 =
        emptyEnvironment
          { environmentFunctions = builtinProcedures,
            environmentSource = source
          }
      result = runTranslate env0 (translateTechnique technique)
   in do
        event "Translate Procedures into abstract Subroutines"
        case result of
          Left failure -> do
            throw failure
          Right (xs, _) -> do
            return xs

commandFormatTechnique :: Program None ()
commandFormatTechnique = do
<<<<<<< HEAD
    params <- getCommandLine

    let raw = case lookupOptionFlag "raw-control-chars" params of
            Nothing     -> False
            Just True   -> True
            _           -> error "Invalid State"

    let procfile = case lookupArgument "filename" params of
            Just file   -> file
            _           -> error "Invalid State"

    catch
        (do
            surface <- loadTechnique procfile
            let source = emptySource
                    { sourceFilename = procfile
                    , sourceContents = surface
                    }

            technique <- parsingPhase source

            terminal <- liftIO $ hIsTerminalDevice stdout
            case (terminal || raw) of
                True    -> writeR technique
                False   -> write (renderNoAnsi 80 technique))
        (\(e :: CompilationError) -> do
            write ("failed: " <> render 78 e)
            terminate (exitCodeFor e))


commandSimulateTechnique :: Program None ()
commandSimulateTechnique = do
    params <- getCommandLine

    let procfile = case lookupArgument "filename" params of
            Just file   -> file
            _           -> error "Invalid State"

    catch
        (do
            surface <- loadTechnique procfile
            let source = emptySource
                    { sourceFilename = procfile
                    , sourceContents = surface
                    }
            let initial = Unitus -- FIXME fake hardcoded

            concrete <- parsingPhase source
            abstract <- translationPhase source concrete
            final <- evaluationPhase abstract initial

            writeR final
        )
        (\(e :: CompilationError) -> do
            write ("failed: " <> render 78 e)
            terminate (exitCodeFor e)
        )

evaluationPhase :: Executable -> Value -> Program None Value
evaluationPhase abstract initial = do
    let unique = emptyUnique  -- that's a big FIXME 10-4 good buddy roger over and out
    result <- runEvaluate unique (evaluateExecutable abstract initial)
    return result
=======
  params <- getCommandLine

  let raw = case lookupOptionFlag "raw-control-chars" params of
        Nothing -> False
        Just True -> True
        _ -> error "Invalid State"

  let procfile = case lookupArgument "filename" params of
        Just file -> file
        _ -> error "Invalid State"

  catch
    ( do
        surface <- loadTechnique procfile
        let source =
              emptySource
                { sourceFilename = procfile,
                  sourceContents = surface
                }

        technique <- parsingPhase source

        terminal <- liftIO $ hIsTerminalDevice stdout
        case (terminal || raw) of
          True -> writeR technique
          False -> write (renderNoAnsi 80 technique)
    )
    ( \(e :: CompilationError) -> do
        write ("failed: " <> render 78 e)
        terminate (exitCodeFor e)
    )
>>>>>>> 13cc37a2
<|MERGE_RESOLUTION|>--- conflicted
+++ resolved
@@ -2,27 +2,19 @@
 {-# LANGUAGE ScopedTypeVariables #-}
 {-# LANGUAGE TemplateHaskell #-}
 
-<<<<<<< HEAD
-{-|
-Programs implementing front-end commands for users: check, format
--}
-
-module TechniqueUser
-    ( commandCheckTechnique
-    , commandFormatTechnique
-    , commandSimulateTechnique
-
-    -- for testing
-    , loadTechnique
-    , parsingPhase
-    , translationPhase
-    , evaluationPhase
-    ) where
-=======
 -- |
 -- Programs implementing front-end commands for users: check, format
-module TechniqueUser where
->>>>>>> 13cc37a2
+module TechniqueUser
+  ( commandCheckTechnique,
+    commandFormatTechnique,
+    commandSimulateTechnique,
+    -- for testing
+    loadTechnique,
+    parsingPhase,
+    translationPhase,
+    evaluationPhase,
+  )
+where
 
 import Control.Monad (forever)
 import Core.Program
@@ -140,71 +132,6 @@
 
 commandFormatTechnique :: Program None ()
 commandFormatTechnique = do
-<<<<<<< HEAD
-    params <- getCommandLine
-
-    let raw = case lookupOptionFlag "raw-control-chars" params of
-            Nothing     -> False
-            Just True   -> True
-            _           -> error "Invalid State"
-
-    let procfile = case lookupArgument "filename" params of
-            Just file   -> file
-            _           -> error "Invalid State"
-
-    catch
-        (do
-            surface <- loadTechnique procfile
-            let source = emptySource
-                    { sourceFilename = procfile
-                    , sourceContents = surface
-                    }
-
-            technique <- parsingPhase source
-
-            terminal <- liftIO $ hIsTerminalDevice stdout
-            case (terminal || raw) of
-                True    -> writeR technique
-                False   -> write (renderNoAnsi 80 technique))
-        (\(e :: CompilationError) -> do
-            write ("failed: " <> render 78 e)
-            terminate (exitCodeFor e))
-
-
-commandSimulateTechnique :: Program None ()
-commandSimulateTechnique = do
-    params <- getCommandLine
-
-    let procfile = case lookupArgument "filename" params of
-            Just file   -> file
-            _           -> error "Invalid State"
-
-    catch
-        (do
-            surface <- loadTechnique procfile
-            let source = emptySource
-                    { sourceFilename = procfile
-                    , sourceContents = surface
-                    }
-            let initial = Unitus -- FIXME fake hardcoded
-
-            concrete <- parsingPhase source
-            abstract <- translationPhase source concrete
-            final <- evaluationPhase abstract initial
-
-            writeR final
-        )
-        (\(e :: CompilationError) -> do
-            write ("failed: " <> render 78 e)
-            terminate (exitCodeFor e)
-        )
-
-evaluationPhase :: Executable -> Value -> Program None Value
-evaluationPhase abstract initial = do
-    let unique = emptyUnique  -- that's a big FIXME 10-4 good buddy roger over and out
-    result <- runEvaluate unique (evaluateExecutable abstract initial)
-    return result
-=======
   params <- getCommandLine
 
   let raw = case lookupOptionFlag "raw-control-chars" params of
@@ -236,4 +163,37 @@
         write ("failed: " <> render 78 e)
         terminate (exitCodeFor e)
     )
->>>>>>> 13cc37a2
+
+commandSimulateTechnique :: Program None ()
+commandSimulateTechnique = do
+  params <- getCommandLine
+
+  let procfile = case lookupArgument "filename" params of
+        Just file -> file
+        _ -> error "Invalid State"
+
+  catch
+    ( do
+        surface <- loadTechnique procfile
+        let source =
+              emptySource
+                { sourceFilename = procfile,
+                  sourceContents = surface
+                }
+        let initial = Unitus -- FIXME fake hardcoded
+        concrete <- parsingPhase source
+        abstract <- translationPhase source concrete
+        final <- evaluationPhase abstract initial
+
+        writeR final
+    )
+    ( \(e :: CompilationError) -> do
+        write ("failed: " <> render 78 e)
+        terminate (exitCodeFor e)
+    )
+
+evaluationPhase :: Executable -> Value -> Program None Value
+evaluationPhase abstract initial = do
+  let unique = emptyUnique -- that's a big FIXME 10-4 good buddy roger over and out
+  result <- runEvaluate unique (evaluateExecutable abstract initial)
+  return result