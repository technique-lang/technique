<<<<<<< HEAD
resolver: lts-15.2
=======
resolver: lts-15.5
>>>>>>> ed1fd6e2

packages:
 - .

extra-deps:
 - ivar-simple-0.3.2
<|MERGE_RESOLUTION|>--- conflicted
+++ resolved
@@ -1,8 +1,4 @@
-<<<<<<< HEAD
-resolver: lts-15.2
-=======
 resolver: lts-15.5
->>>>>>> ed1fd6e2
 
 packages:
  - .
