--- conflicted
+++ resolved
@@ -1,20 +1,7 @@
-<<<<<<< HEAD
 resolver: lts-15.0
-=======
-resolver: lts-14.27
->>>>>>> 6f3b2c00
 
 packages:
  - .
 
 extra-deps:
-<<<<<<< HEAD
- - /home/andrew/src/oprdyn/unbeliever/core-text
- - /home/andrew/src/oprdyn/unbeliever/core-program
- - /home/andrew/src/oprdyn/unbeliever/core-data
-=======
- - core-text-0.2.3.3
- - core-program-0.2.4.2
- - core-data-0.2.1.5
->>>>>>> 6f3b2c00
  - ivar-simple-0.3.2
