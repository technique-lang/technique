name: technique
version:  0.2.5
synopsis: Procedures and Sequences
description: |
  A domain specific lanaguage for procedures.

stability: experimental
license: MIT
license-file: LICENSE
author: Andrew Cowie <istathar@gmail.com>
maintainer: Andrew Cowie <istathar@gmail.com>
copyright: © 2002-2020 Athae Eredh Siniath and Others
category: Tools
<<<<<<< HEAD
tested-with: GHC == 8.8
github: oprdyn/technique
=======
tested-with: GHC == 8.8.3
github: technique-lang/technique
>>>>>>> 6b79b05b

dependencies:
  - base >= 4.11 && < 5
  - ivar-simple
  - containers
  - core-data >= 0.2.1
  - core-text >= 0.2.3.1
  - core-program >= 0.2.4.2
  - dlist
  - free
  - megaparsec
  - text
  - parser-combinators
  - prettyprinter
  - prettyprinter-ansi-terminal
  - hspec

ghc-options: -Wall -Wwarn -fwarn-tabs

library:
  dependencies:
    - async
    - hashable
    - mtl
    - transformers
    - uuid-types
  source-dirs: lib
  exposed-modules:
    - Technique.Builtins
    - Technique.Diagnostics
    - Technique.Evaluator
    - Technique.Failure
    - Technique.Formatter
    - Technique.Language
    - Technique.Internal
    - Technique.Parser
    - Technique.Quantity
    - Technique.Translate
  other-modules: []

executables:
  technique:
    dependencies:
      - technique
    ghc-options: -threaded
    source-dirs: src
    main: TechniqueMain.hs
    other-modules:
      - TechniqueUser

tests:
  check:
    dependencies:
      - hspec
      - technique
# and, because no multi-cradle support:
      - async
      - hashable
      - mtl
      - transformers
      - uuid-types
    ghc-options: -threaded
    source-dirs:
      - tests
    main: TestSuite.hs
    other-modules:
      - CheckConcreteSyntax
      - CheckSkeletonParser
      - CheckQuantityBehaviour
      - CheckTranslationPhase
      - CheckEvaluationPhase
      - ExampleProcedure<|MERGE_RESOLUTION|>--- conflicted
+++ resolved
@@ -2,7 +2,7 @@
 version:  0.2.5
 synopsis: Procedures and Sequences
 description: |
-  A domain specific lanaguage for procedures.
+  A domain specific language for procedures.
 
 stability: experimental
 license: MIT
@@ -11,13 +11,8 @@
 maintainer: Andrew Cowie <istathar@gmail.com>
 copyright: © 2002-2020 Athae Eredh Siniath and Others
 category: Tools
-<<<<<<< HEAD
-tested-with: GHC == 8.8
-github: oprdyn/technique
-=======
 tested-with: GHC == 8.8.3
 github: technique-lang/technique
->>>>>>> 6b79b05b
 
 dependencies:
   - base >= 4.11 && < 5
