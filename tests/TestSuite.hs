--- conflicted
+++ resolved
@@ -1,15 +1,12 @@
 {-# LANGUAGE OverloadedStrings #-}
 
 import CheckConcreteSyntax hiding (main)
+import CheckEvaluationPhase hiding (main)
 import CheckQuantityBehaviour hiding (main)
 import CheckSkeletonParser hiding (main)
 import CheckTranslationPhase hiding (main)
-<<<<<<< HEAD
-import CheckEvaluationPhase hiding (main)
-=======
 import Core.System
 import Test.Hspec (Spec, hspec)
->>>>>>> 13cc37a2
 
 main :: IO ()
 main = do
@@ -17,15 +14,8 @@
 
 suite :: Spec
 suite = do
-<<<<<<< HEAD
-    checkQuantityBehaviour
-    checkConcreteSyntax
-    checkSkeletonParser
-    checkTranslationPhase
-    checkEvaluationPhase
-=======
   checkQuantityBehaviour
   checkConcreteSyntax
   checkSkeletonParser
   checkTranslationPhase
->>>>>>> 13cc37a2
+  checkEvaluationPhase