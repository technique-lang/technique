{-# LANGUAGE DeriveAnyClass #-}
{-# LANGUAGE DeriveGeneric #-}
{-# LANGUAGE OverloadedStrings #-}

module Technique.Language where

import Core.Data.Structures (Key)
import Core.Text.Rope
import Data.Hashable (Hashable)
import GHC.Generics (Generic)
import Technique.Quantity

data Technique = Technique
  { techniqueVersion :: Int,
    techniqueLicense :: Rope,
    techniqueCopyright :: Maybe Rope,
    techniqueBody :: [Procedure]
  }
  deriving (Show, Eq)

emptyTechnique :: Technique
emptyTechnique =
  Technique
    { techniqueVersion = 0,
      techniqueLicense = emptyRope,
      techniqueCopyright = Nothing,
      techniqueBody = []
    }

<<<<<<< HEAD
newtype Identifier = Identifier Rope
    deriving (Show, Eq, Ord, Generic, Hashable)
=======
-- TODO
data Identifier
  = Identifier Rope
  deriving (Show, Eq, Ord, Generic, Hashable)
>>>>>>> 13cc37a2

unIdentifier :: Identifier -> Rope
unIdentifier (Identifier text) = text
{-# INLINE unIdentifier #-}

instance Key Identifier

-- TODO construction needs to validate internal rules for labels. No
-- newlines, perhaps.
newtype Label = Label Rope
  deriving (Show, Eq, Ord)

unLabel :: Label -> Rope
unLabel (Label text) = text
{-# INLINE unLabel #-}

data Attribute
  = Role Identifier
  | Place Identifier
  | Inherit
  deriving (Show, Eq, Ord)

{-
    | Anyone
    | Anywhere
-}

<<<<<<< HEAD
newtype Markdown = Markdown Rope
    deriving (Eq, Ord)
=======
data Markdown
  = Markdown Rope
  deriving (Eq, Ord)
>>>>>>> 13cc37a2

instance Show Markdown where
  show (Markdown text) = "[quote|\n" ++ fromRope text ++ "|]"

<<<<<<< HEAD
newtype Type = Type Rope
    deriving (Show, Eq, Ord)
=======
data Type
  = Type Rope
  deriving (Show, Eq, Ord)
>>>>>>> 13cc37a2

unitType :: Type
unitType = Type "()"

data Procedure = Procedure
  { procedureOffset :: Offset,
    procedureName :: Identifier,
    procedureParams :: [Identifier],
    procedureInput :: [Type],
    procedureOutput :: [Type],
    procedureTitle :: Maybe Markdown,
    procedureDescription :: Maybe Markdown,
    procedureBlock :: Block
  }
  deriving (Show, Eq, Ord)

emptyProcedure :: Procedure
emptyProcedure =
  Procedure
    { procedureOffset = -1,
      procedureName = Identifier "none",
      procedureParams = [],
      procedureInput = [unitType],
      procedureOutput = [unitType],
      procedureTitle = Nothing,
      procedureDescription = Nothing,
      procedureBlock = Block []
    }

data Block = Block [Statement]
  deriving (Show, Eq, Ord)

type Offset = Int

class Located a where
  locationOf :: a -> Offset

instance Located Procedure where
  locationOf = procedureOffset

data Statement
  = Assignment Offset [Identifier] Expression
  | Execute Offset Expression
  | Comment Offset Rope
  | Declaration Offset Procedure
  | Blank Offset
  | Series Offset
  deriving (Show, Ord, Eq)

instance Located Statement where
  locationOf statement = case statement of
    Assignment o _ _ -> o
    Execute o _ -> o
    Comment o _ -> o
    Declaration o _ -> o
    Blank o -> o
    Series o -> o

data Expression
  = Application Offset Identifier Expression -- this had better turn out to be a procedure
  | None Offset
  | Text Offset Rope
  | Amount Offset Quantity
  | Undefined Offset
  | Object Offset Tablet
  | Variable Offset [Identifier]
  | Operation Offset Operator Expression Expression
  | Grouping Offset Expression
  | Restriction Offset Attribute Block
  deriving (Show, Ord, Eq)

instance Located Expression where
  locationOf expr = case expr of
    Application o _ _ -> o
    None o -> o
    Text o _ -> o
    Amount o _ -> o
    Undefined o -> o
    Object o _ -> o
    Variable o _ -> o
    Operation o _ _ _ -> o
    Grouping o _ -> o
    Restriction o _ _ -> o

data Tablet
  = Tablet [Binding]
  deriving (Show, Ord, Eq)

-- only valid Expressions are Literal and Variable. Should we enforce that
-- somewhere?
data Binding
  = Binding Label Expression
  deriving (Show, Eq, Ord)

data Operator
  = WaitEither
  | WaitBoth
  | Combine
  deriving (Show, Eq, Ord)<|MERGE_RESOLUTION|>--- conflicted
+++ resolved
@@ -27,15 +27,9 @@
       techniqueBody = []
     }
 
-<<<<<<< HEAD
-newtype Identifier = Identifier Rope
-    deriving (Show, Eq, Ord, Generic, Hashable)
-=======
--- TODO
-data Identifier
+newtype Identifier
   = Identifier Rope
   deriving (Show, Eq, Ord, Generic, Hashable)
->>>>>>> 13cc37a2
 
 unIdentifier :: Identifier -> Rope
 unIdentifier (Identifier text) = text
@@ -63,26 +57,14 @@
     | Anywhere
 -}
 
-<<<<<<< HEAD
 newtype Markdown = Markdown Rope
-    deriving (Eq, Ord)
-=======
-data Markdown
-  = Markdown Rope
   deriving (Eq, Ord)
->>>>>>> 13cc37a2
 
 instance Show Markdown where
   show (Markdown text) = "[quote|\n" ++ fromRope text ++ "|]"
 
-<<<<<<< HEAD
 newtype Type = Type Rope
-    deriving (Show, Eq, Ord)
-=======
-data Type
-  = Type Rope
   deriving (Show, Eq, Ord)
->>>>>>> 13cc37a2
 
 unitType :: Type
 unitType = Type "()"
