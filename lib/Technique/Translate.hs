{-# LANGUAGE GeneralizedNewtypeDeriving #-}

-- |
-- Given a Technique Procedure (concrete syntax tree), translate it into an
-- internalized representation (abstract syntax tree) that can be subsequently
-- executed (that is, interpreted; evaluated).
module Technique.Translate where

import Control.Monad (foldM, when)
import Control.Monad.Except (MonadError (..))
import Control.Monad.State.Class (MonadState (..))
import Control.Monad.Trans.Except (Except (), runExcept)
import Control.Monad.Trans.State.Strict (StateT (..), runStateT)
import Core.Data
import Core.Text
import Data.DList (fromList, toList)
import Data.Foldable (traverse_)
import Technique.Builtins
import Technique.Failure
import Technique.Internal
import Technique.Language

-- |
-- Environment in the type-theory sense of the word: the map(s) between
-- names and their bindings.

-- TODO perhaps the role should be Maybe Attribute? This will likely need
-- work as there are three states: 1) as yet unspecified, 2) specified, and
-- 3) explicitly reset to any. Are (1) and (3) the same?
data Environment = Environment
  { environmentVariables :: Map Identifier Name,
    environmentFunctions :: Map Identifier Function,
    environmentRole :: Attribute,
    -- for reporting compiler errors
    environmentSource :: Source,
    -- the accumulator for the fold that the Translate monad represents
    environmentAccumulated :: Step
  }
  deriving (Eq, Show)

emptyEnvironment :: Environment
emptyEnvironment =
  Environment
    { environmentVariables = emptyMap,
      environmentFunctions = emptyMap,
      environmentRole = Inherit,
      environmentSource = emptySource,
      environmentAccumulated = NoOp
    }

newtype Translate a = Translate (StateT Environment (Except CompilationError) a)
  deriving (Functor, Applicative, Monad, MonadState Environment, MonadError CompilationError)

-- |
-- Take a translator action and an environment and spin it up into a Step
-- or nest of Steps ("Subroutine") suitable for interpretation. In other
-- words, translate between the concrete syntax types and the abstract
-- syntax we can feed to an evaluator.

-- we use runStateT rather than evalStateT as we did previously so we can
-- access the final state in test cases.
runTranslate :: Environment -> Translate a -> Either CompilationError (a, Environment)
runTranslate env (Translate action) = runExcept (runStateT action env)
{-# INLINE runTranslate #-}

<<<<<<< HEAD

translateTechnique :: Technique -> Translate Executable
=======
translateTechnique :: Technique -> Translate [Function]
>>>>>>> 13cc37a2
translateTechnique technique = do
  -- Stage 1: conduct translation
  funcs1 <- traverse translateProcedure (techniqueBody technique)

<<<<<<< HEAD
    -- Stage 2: resolve functions
    funcs2 <- traverse resolver funcs1
    return (Executable funcs2)
=======
  -- Stage 2: resolve functions
  funcs2 <- traverse resolver funcs1
  return funcs2
>>>>>>> 13cc37a2
  where
    resolver :: Function -> Translate Function
    resolver func = case func of
      Subroutine proc step -> do
        step' <- resolveFunctions step
        return (Subroutine proc step')
      _ -> error ("Illegal state: How did you get a top level " ++ (show func) ++ "?")

translateProcedure :: Procedure -> Translate Function
translateProcedure procedure =
  let is = procedureParams procedure
      o = procedureOffset procedure
      block = procedureBlock procedure
   in do
        env <- get

        -- calling runTranslate here *is* the act of refining, but there's no way
        -- we're going to remember that so make it explicit. Gives us the
        -- opportunity to modify the environment before descending if necessary.

        let subenv = env
        let result = runTranslate subenv $ do
              traverse_ (insertVariable o) is
              translateBlock block

        case result of
          Left e -> throwError e
          Right (step, _) -> do
            let func = Subroutine procedure step
            registerProcedure (locationOf procedure) func
            return func

-- |
-- Blocks are scoping mechanisms, so accumulated environment is discarded
-- once we finish resolving names within it.
translateBlock :: Block -> Translate Step
translateBlock (Block statements) = do
  traverse_ translateStatement statements

  env' <- get
  let step = environmentAccumulated env'
  return step

translateStatement :: Statement -> Translate ()
translateStatement statement = do
  case statement of
    Assignment o vars expr -> do
      -- FIXME this offset will be incorrect if > 1 variable.
      names <- traverse (insertVariable o) vars
      step <- translateExpression expr

      let step' = Asynchronous o names step
      appendStep step'
    Execute _ expr -> do
      step <- translateExpression expr
      appendStep step
    Declaration _ proc -> do
      _ <- translateProcedure proc
      return ()

    -- the remainder are functionally no-ops
    Comment _ _ -> return ()
    Blank _ -> return ()
    Series _ -> return ()

-- |
-- Note that this does NOT add the steps to the Environment.
translateExpression :: Expression -> Translate Step
translateExpression expr = do
  env <- get
  let attr = environmentRole env

  case expr of
    Application o i subexpr -> do
      let func = Unresolved i
      step <- translateExpression subexpr
      return (Invocation o attr func step)
    None o ->
      return (Known o Unitus)
    Text o text ->
      return (Known o (Literali text))
    Amount o qty ->
      return (Known o (Quanticle qty))
    Undefined o -> do
      failBecause o EncounteredUndefined
    Object o (Tablet bindings) -> do
      pairs <- foldM f [] bindings
      return (Bench o pairs)
      where
        f :: [(Label, Step)] -> Binding -> Translate [(Label, Step)]
        f acc (Binding label subexpr) = do
          step <- translateExpression subexpr
          return (acc <> [(label, step)])
    Variable o is -> do
      steps <- traverse g is
      case steps of
        [] -> return NoOp
        [step] -> return step
        _ -> return (Tuple o steps)
      where
        g :: Identifier -> Translate Step
        g i = do
          name <- lookupVariable o i
          return (Depends o name)
    Operation o oper subexpr1 subexpr2 ->
      let prim = case oper of
            WaitEither -> builtinProcedureWaitEither
            WaitBoth -> builtinProcedureWaitBoth
            Combine -> builtinProcedureCombineValues
       in do
            step1 <- translateExpression subexpr1
            step2 <- translateExpression subexpr2
            let tuple = Tuple o [step1, step2]
            return (Invocation o attr prim tuple)
    Grouping _ subexpr ->
      translateExpression subexpr
    Restriction _ subattr block ->
      applyRestriction subattr block

-- |
-- A given procedure call can either be to a user declared in-scope
-- procedure or to a primative builtin. We have Invocation as the Step
-- constructors for these cases.
registerProcedure :: Offset -> Function -> Translate ()
registerProcedure o func = do
  env <- get

  let i = functionName func
  let known = environmentFunctions env
  let defined = containsKey i known

  when defined $ do
    failBecause o (ProcedureAlreadyDeclared i)

  let known' = insertKeyValue i func known
  let env' = env {environmentFunctions = known'}

  put env'

-- the overloading of throw between MonadError / ExceptT and the GHC
-- exceptions mechansism is unfortunate. We're not throwing an exception,
-- end it's definitely not pure `error`. Wrap it for clarity.
failBecause :: Offset -> FailureReason -> Translate a
failBecause o reason = do
  env <- get
  let source = environmentSource env
  let source' = source {sourceOffset = o}

  let failure = CompilationError source' reason
  throwError failure

lookupVariable :: Offset -> Identifier -> Translate Name
lookupVariable o i = do
  env <- get
  let known = lookupKeyValue i (environmentVariables env)

  case known of
    Just name -> return name
    Nothing -> failBecause o (UseOfUnknownIdentifier i)

-- |
-- Identifiers are valid names but Names are unique, so that we can put
-- them into the environment map. This is where we check for reuse of an
-- already declared name (TODO) and given the local use of the identifier a
-- scope-local (or globally?) unique name.
insertVariable :: Offset -> Identifier -> Translate Name
insertVariable o i = do
  env <- get
  let known = environmentVariables env

  when (containsKey i known) $ do
    failBecause o (VariableAlreadyInUse i)

  let n = Name (singletonRope '!' <> unIdentifier i) -- TODO
  let known' = insertKeyValue i n known
  let env' = env {environmentVariables = known'}
  put env'
  return n

-- |
-- Accumulate a Step.
appendStep :: Step -> Translate ()
appendStep step = do
  env <- get
  let steps = environmentAccumulated env

  -- see the Monoid instance for Step for the clever here
  let steps' = mappend steps step

  let env' = env {environmentAccumulated = steps'}
  put env'

-- |
-- This begins a new (more refined) scope and does *not* add its
-- declarations or variables to the current environment.
applyRestriction :: Attribute -> Block -> Translate Step
applyRestriction attr block = do
  env <- get

  let subenv =
        env
          { environmentRole = attr
          }

  let result = runTranslate subenv (translateBlock block)

  case result of
    Left e -> throwError e
    Right (steps, _) -> return steps

-----------------------------------------------------------------------------

-- |
-- The second stage of translation phase: iterate through the Steps and
-- where a function call is made, look up to see if we actually know what
-- it is.
resolveFunctions :: Step -> Translate Step
resolveFunctions step = case step of
  Invocation o attr func substep -> do
    func' <- lookupFunction o func
    substep' <- resolveFunctions substep
    return (Invocation o attr func' substep')
  Tuple o substeps -> do
    substeps' <- traverse resolveFunctions substeps
    return (Tuple o substeps')
  Asynchronous o names substep -> do
    substep' <- resolveFunctions substep
    return (Asynchronous o names substep')
  Nested o sublist -> do
    let actual = toList sublist
    actual' <- traverse resolveFunctions actual
    let sublist' = fromList actual'
    return (Nested o sublist')
  Bench o pairs -> do
    pairs' <- traverse f pairs
    return (Bench o pairs')
    where
      f :: (Label, Step) -> Translate (Label, Step)
      f (label, substep) = do
        substep' <- resolveFunctions substep
        return (label, substep')
  Known _ _ -> return step
  Depends _ _ -> return step
  NoOp -> return step

lookupFunction :: Offset -> Function -> Translate Function
lookupFunction o func = do
  env <- get

  let i = functionName func
      known = environmentFunctions env
      result = lookupKeyValue i known

  case result of
    Nothing -> failBecause o (CallToUnknownProcedure i)
    Just actual -> return actual

-- |
-- Update the environment's idea of where in the source we are, so that if
-- we need to generate an error message we can offer one with position
-- information.
setLocationFrom :: (Located a) => a -> Translate ()
setLocationFrom thing = do
  env <- get
  let source = environmentSource env
  let o = locationOf thing
  let source' = source {sourceOffset = o}
  let env' = env {environmentSource = source'}
  put env'<|MERGE_RESOLUTION|>--- conflicted
+++ resolved
@@ -63,25 +63,14 @@
 runTranslate env (Translate action) = runExcept (runStateT action env)
 {-# INLINE runTranslate #-}
 
-<<<<<<< HEAD
-
 translateTechnique :: Technique -> Translate Executable
-=======
-translateTechnique :: Technique -> Translate [Function]
->>>>>>> 13cc37a2
 translateTechnique technique = do
   -- Stage 1: conduct translation
   funcs1 <- traverse translateProcedure (techniqueBody technique)
 
-<<<<<<< HEAD
-    -- Stage 2: resolve functions
-    funcs2 <- traverse resolver funcs1
-    return (Executable funcs2)
-=======
   -- Stage 2: resolve functions
   funcs2 <- traverse resolver funcs1
-  return funcs2
->>>>>>> 13cc37a2
+  return (Executable funcs2)
   where
     resolver :: Function -> Translate Function
     resolver func = case func of
