{-# LANGUAGE OverloadedStrings #-}
{-# LANGUAGE TypeFamilies #-}
{-# OPTIONS_GHC -fno-warn-orphans #-}
{-# OPTIONS_GHC -fno-warn-unused-binds -fno-warn-unused-matches -fno-warn-unused-imports #-}

module Technique.Diagnostics where

import Core.System.Pretty
import Core.Text.Rope
import Core.Text.Utilities
import Data.DList (toList)
import Data.Foldable (foldl')
import Data.Int (Int8)
import Technique.Formatter -- already have lots of useful definitions
import Technique.Internal
import Technique.Language


instance Render Executable where
    type Token Executable = TechniqueToken
    colourize = colourizeTechnique
    intoDocA (Executable funcs) = vcat (fmap intoDocA funcs)

instance Render Function where
<<<<<<< HEAD
    type Token Function = TechniqueToken
    colourize = colourizeTechnique
    intoDocA func = nest 3 (" ↘ " <> (case func of
        Unresolved i ->
            annotate ErrorToken "Unresolved" <+> annotate ProcedureToken (pretty (unIdentifier i)) <> line
        Subroutine proc step ->
            annotate StepToken "Subroutine" <+> annotate ProcedureToken (pretty (procedureName proc)) <>
                line <> (nest 3 (" ↘ " <> intoDocA step))
        Primitive proc action ->
            annotate StepToken "Primitive" <+> annotate ProcedureToken (pretty (procedureName proc)) <>
                line <> " ↘ <native>"
        ))

instance Render Step where
    type Token Step = TechniqueToken
    colourize = colourizeTechnique
    intoDocA step = case step of
        Known _ value ->
            annotate StepToken "Known" <+> intoDocA value

        Depends _ name ->
            annotate StepToken "Depends" <+> intoDocA name

        NoOp ->
            annotate ErrorToken "NoOp"

        Tuple _ steps ->
            annotate StepToken "Tuple" <+>
                lparen <+>
                hsep (punctuate comma (fmap intoDocA steps)) <+>
                rparen

        Nested _ substeps ->
            vcat (toList (fmap intoDocA substeps))

        Asynchronous _ names substep ->
            annotate StepToken "Asynch" <+> commaCat names <+> "◀-" <+> intoDocA substep

        Invocation _ attr func substep ->
          let
            i = functionName func
          in
            annotate StepToken "Invoke" <+> intoDocA attr <+> annotate ApplicationToken (intoDocA i) <>
                line <> nest 3 (" ↘ " <> intoDocA substep)


        Bench _ pairs ->      -- [(Label,Step)]
            annotate StepToken "Bench" <>
                line <>
                "   " <> hang 2 (lbracket <+>
                        vsep (punctuate comma bindings)) <+> rbracket
          where
            bindings = fmap f pairs
            f :: (Label,Step) -> Doc TechniqueToken
            f (label,substep) =
                intoDocA label <+> "◀-" <+> intoDocA substep
=======
  type Token Function = TechniqueToken
  colourize = colourizeTechnique
  intoDocA func =
    nest
      3
      ( " ↘ "
          <> ( case func of
                 Unresolved i ->
                   annotate ErrorToken "Unresolved" <+> annotate ProcedureToken (pretty (unIdentifier i)) <> line
                 Subroutine proc step ->
                   annotate StepToken "Subroutine" <+> annotate ProcedureToken (pretty (procedureName proc))
                     <> line
                     <> (nest 3 (" ↘ " <> intoDocA step))
                 Primitive proc action ->
                   annotate StepToken "Primitive" <+> annotate ProcedureToken (pretty (procedureName proc))
                     <> line
                     <> " ↘ <primitive>"
             )
      )

instance Render Step where
  type Token Step = TechniqueToken
  colourize = colourizeTechnique
  intoDocA step = case step of
    Known _ value ->
      annotate StepToken "Known" <+> intoDocA value
    Depends _ name ->
      annotate StepToken "Depends" <+> intoDocA name
    NoOp ->
      annotate ErrorToken "NoOp"
    Tuple _ steps ->
      annotate StepToken "Tuple"
        <+> lparen
        <+> hsep (punctuate comma (fmap intoDocA steps))
        <+> rparen
    Nested _ steps ->
      vcat (toList (fmap intoDocA steps))
    Asynchronous _ names substep ->
      annotate StepToken "Asynch" <+> commaCat names <+> "◀-" <+> intoDocA substep
    Invocation _ attr func substep ->
      let i = functionName func
       in annotate StepToken "Invoke" <+> intoDocA attr <+> annotate ApplicationToken (intoDocA i)
            <> line
            <> nest 3 (" ↘ " <> intoDocA substep)
    Bench _ pairs ->
      -- [(Label,Step)]
      annotate StepToken "Bench"
        <> line
        <> "   "
        <> hang
          2
          ( lbracket
              <+> vsep (punctuate comma bindings)
          )
          <+> rbracket
      where
        bindings = fmap f pairs
        f :: (Label, Step) -> Doc TechniqueToken
        f (label, substep) =
          intoDocA label <+> "◀-" <+> intoDocA substep
>>>>>>> 13cc37a2

instance Render Name where
  type Token Name = TechniqueToken
  colourize = colourizeTechnique
  intoDocA (Name name) = annotate VariableToken (pretty name)

instance Render Value where
  type Token Value = TechniqueToken
  colourize = colourizeTechnique
  intoDocA value = case value of
    Unitus ->
      annotate QuantityToken "()"
    Literali text ->
      annotate SymbolToken dquote
        <> annotate StringToken (pretty text)
        <> annotate SymbolToken dquote
    Quanticle qty ->
      intoDocA qty
    _ ->
      undefined<|MERGE_RESOLUTION|>--- conflicted
+++ resolved
@@ -15,71 +15,12 @@
 import Technique.Internal
 import Technique.Language
 
-
 instance Render Executable where
-    type Token Executable = TechniqueToken
-    colourize = colourizeTechnique
-    intoDocA (Executable funcs) = vcat (fmap intoDocA funcs)
+  type Token Executable = TechniqueToken
+  colourize = colourizeTechnique
+  intoDocA (Executable funcs) = vcat (fmap intoDocA funcs)
 
 instance Render Function where
-<<<<<<< HEAD
-    type Token Function = TechniqueToken
-    colourize = colourizeTechnique
-    intoDocA func = nest 3 (" ↘ " <> (case func of
-        Unresolved i ->
-            annotate ErrorToken "Unresolved" <+> annotate ProcedureToken (pretty (unIdentifier i)) <> line
-        Subroutine proc step ->
-            annotate StepToken "Subroutine" <+> annotate ProcedureToken (pretty (procedureName proc)) <>
-                line <> (nest 3 (" ↘ " <> intoDocA step))
-        Primitive proc action ->
-            annotate StepToken "Primitive" <+> annotate ProcedureToken (pretty (procedureName proc)) <>
-                line <> " ↘ <native>"
-        ))
-
-instance Render Step where
-    type Token Step = TechniqueToken
-    colourize = colourizeTechnique
-    intoDocA step = case step of
-        Known _ value ->
-            annotate StepToken "Known" <+> intoDocA value
-
-        Depends _ name ->
-            annotate StepToken "Depends" <+> intoDocA name
-
-        NoOp ->
-            annotate ErrorToken "NoOp"
-
-        Tuple _ steps ->
-            annotate StepToken "Tuple" <+>
-                lparen <+>
-                hsep (punctuate comma (fmap intoDocA steps)) <+>
-                rparen
-
-        Nested _ substeps ->
-            vcat (toList (fmap intoDocA substeps))
-
-        Asynchronous _ names substep ->
-            annotate StepToken "Asynch" <+> commaCat names <+> "◀-" <+> intoDocA substep
-
-        Invocation _ attr func substep ->
-          let
-            i = functionName func
-          in
-            annotate StepToken "Invoke" <+> intoDocA attr <+> annotate ApplicationToken (intoDocA i) <>
-                line <> nest 3 (" ↘ " <> intoDocA substep)
-
-
-        Bench _ pairs ->      -- [(Label,Step)]
-            annotate StepToken "Bench" <>
-                line <>
-                "   " <> hang 2 (lbracket <+>
-                        vsep (punctuate comma bindings)) <+> rbracket
-          where
-            bindings = fmap f pairs
-            f :: (Label,Step) -> Doc TechniqueToken
-            f (label,substep) =
-                intoDocA label <+> "◀-" <+> intoDocA substep
-=======
   type Token Function = TechniqueToken
   colourize = colourizeTechnique
   intoDocA func =
@@ -96,7 +37,7 @@
                  Primitive proc action ->
                    annotate StepToken "Primitive" <+> annotate ProcedureToken (pretty (procedureName proc))
                      <> line
-                     <> " ↘ <primitive>"
+                     <> " ↘ <native>"
              )
       )
 
@@ -115,8 +56,8 @@
         <+> lparen
         <+> hsep (punctuate comma (fmap intoDocA steps))
         <+> rparen
-    Nested _ steps ->
-      vcat (toList (fmap intoDocA steps))
+    Nested _ substeps ->
+      vcat (toList (fmap intoDocA substeps))
     Asynchronous _ names substep ->
       annotate StepToken "Asynch" <+> commaCat names <+> "◀-" <+> intoDocA substep
     Invocation _ attr func substep ->
@@ -140,7 +81,6 @@
         f :: (Label, Step) -> Doc TechniqueToken
         f (label, substep) =
           intoDocA label <+> "◀-" <+> intoDocA substep
->>>>>>> 13cc37a2
 
 instance Render Name where
   type Token Name = TechniqueToken
