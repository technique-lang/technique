--- conflicted
+++ resolved
@@ -1,5 +1,5 @@
+{-# LANGUAGE GeneralizedNewtypeDeriving #-}
 {-# LANGUAGE OverloadedStrings #-}
-{-# LANGUAGE GeneralizedNewtypeDeriving #-}
 
 -- At present this is a proof of concept. It might benefit from being
 -- converted to a typeclass in the tagless final style.
@@ -9,62 +9,40 @@
 module Technique.Evaluator where
 
 import Control.Monad (foldM, liftM)
-import Control.Monad.Except (MonadError(..))
+import Control.Monad.Except (MonadError (..))
 import Control.Monad.IO.Class (MonadIO)
-<<<<<<< HEAD
-import Control.Monad.Reader.Class (MonadReader(..))
+import Control.Monad.Reader.Class (MonadReader (..))
 import Control.Monad.Trans.Class (MonadTrans, lift)
-import Control.Monad.Trans.Except (Except(), runExceptT)
-import Control.Monad.Trans.Reader (ReaderT(..))
+import Control.Monad.Trans.Except (Except (), runExceptT)
+import Control.Monad.Trans.Reader (ReaderT (..))
 import Core.Data
-import Core.Text
 import Core.Program
 import Core.System (liftIO)
+import Core.Text
 import Data.UUID.Types (UUID, nil)
-
 import Technique.Failure
-=======
-import Control.Monad.Reader.Class (MonadReader (..))
-import Control.Monad.Trans.Reader (ReaderT (..))
-import Core.Data
-import Core.Text
-import Data.UUID.Types (UUID)
->>>>>>> 13cc37a2
 import Technique.Internal
 import Technique.Language
 
-<<<<<<< HEAD
-{-|
-In order to execute a Procedure we need to supply a context: an identifier
-for the event (collection of procedure calls) it is a part of, and the path
-history we took to get here.
--}
--- TODO values needs to be somewhere, but here?
-data Unique = Unique
-    { uniqueEvent :: UUID
-    , uniquePath :: Rope -- or a  list or a fingertree or...
-    , uniqueValues :: Map Name Promise -- TODO this needs to evolve to IVars or equivalent
-    }
-
-emptyUnique :: Unique
-emptyUnique = Unique
-    { uniqueEvent = nil
-    , uniquePath = "/"
-    , uniqueValues = emptyMap
-    }
-=======
 -- |
--- In order to execute a Procedure we need to supply a Context: an identifier
+-- In order to execute a Procedure we need to supply a context: an identifier
 -- for the event (collection of procedure calls) it is a part of, and the path
 -- history we took to get here.
 
 -- TODO values needs to be somewhere, but here?
-data Context = Context
-  { contextEvent :: UUID,
-    contextPath :: Rope, -- or a  list or a fingertree or...
-    contextValues :: Map Name Promise -- TODO this needs to evolve to IVars or equivalent
+data Unique = Unique
+  { uniqueEvent :: UUID,
+    uniquePath :: Rope, -- or a  list or a fingertree or...
+    uniqueValues :: Map Name Promise -- TODO this needs to evolve to IVars or equivalent
   }
->>>>>>> 13cc37a2
+
+emptyUnique :: Unique
+emptyUnique =
+  Unique
+    { uniqueEvent = nil,
+      uniquePath = "/",
+      uniqueValues = emptyMap
+    }
 
 {-
 data Expression b where
@@ -79,107 +57,48 @@
 -- support different interpeters / backends? This seems so cumbersome
 -- compared to the elegent tagless final method.
 
-<<<<<<< HEAD
-{-|
-A monad in which to run an abstract Procedure.
--}
+-- |
+-- A monad in which to run an abstract Procedure.
+
 -- Ideally accessing the internals of the Program monad (the Context type)
 -- would not be necessary - or at least confined to the core-program
 -- library. It is exposed, sure, but having to explicitly weave it into the
 -- type of Evaluate in order to have it available to use in liftProgram' is
 -- a bit messy.
-newtype Evaluate a = Evaluate (ReaderT (Unique,Context None) (Program None) a)
-    deriving (Functor, Applicative, Monad, MonadIO, MonadReader (Unique,Context None))
-=======
-newtype Evaluate a = Evaluate (ReaderT Context IO a)
-  deriving (Functor, Applicative, Monad, MonadIO, MonadReader Context)
->>>>>>> 13cc37a2
+newtype Evaluate a = Evaluate (ReaderT (Unique, Context None) (Program None) a)
+  deriving (Functor, Applicative, Monad, MonadIO, MonadReader (Unique, Context None))
 
-{-|
-Given an initial context and a fully-translated ready-to-evaluate
-'Evaluate' action, execute it in the 'Program' monad.
--}
+-- |
+-- Given an initial context and a fully-translated ready-to-evaluate
+-- 'Evaluate' action, execute it in the 'Program' monad.
 runEvaluate :: Unique -> Evaluate a -> Program None a
 runEvaluate unique (Evaluate action) = do
-    context <- getContext
-    runReaderT action (unique,context)
+  context <- getContext
+  runReaderT action (unique, context)
 {-# INLINE runEvaluate #-}
 
 liftProgram' :: Program None a -> Evaluate a
 liftProgram' program = do
-    (_,context) <- ask
-    liftIO $ subProgram context program
+  (_, context) <- ask
+  liftIO $ subProgram context program
 
-{-|
-Take a fully resolved abstract syntax tree representation and lift it into
-the Evaluate monad ready for binding with a context so it is able to be
-evaluated.
+-- |
+-- Take a fully resolved abstract syntax tree representation and lift it into
+-- the Evaluate monad ready for binding with a context so it is able to be
+-- evaluated.
+--
+-- The type of a technique is the type of the first top-level procedure
+-- defined in the file.
+evaluateExecutable :: Executable -> Value -> Evaluate Value
+evaluateExecutable abstract value = do
+  let initial = entryPoint abstract
+  case initial of
+    Nothing -> error "No function?!?"
+    Just func -> functionApplication func value
 
-The type of a technique is the type of the first top-level procedure
-defined in the file.
--}
-evaluateExecutable :: Executable -> Value -> Evaluate Value
-evaluateExecutable abstract  value = do
-    let initial = entryPoint abstract
-    case initial of
-        Nothing -> error "No function?!?"
-        Just func -> functionApplication func value
-
-<<<<<<< HEAD
-{-|
-The heart of the evaluation loop. Translate from the abstract syntax tree 
-into a monadic sequence which results in a Value.
--}
-evaluateStep :: Step -> Evaluate Value
-evaluateStep step = case step of
-    Known _ value -> do
-        return value
-
-    Depends _ name -> do
-        blockUntilValue name
-
-    Tuple _ steps -> do
-        values <- traverse evaluateStep steps
-        return (Parametriq values)
-
-    Asynchronous _ names substep -> do
-        promise <- assignNames names substep
-        undefined -- TODO put promise into environment
-
--- TODO do something with role!
-
-    Invocation _ attr func substep -> do
-        value <- evaluateStep substep
-        functionApplication func value
-
--- FIXME this doesn't make sense. Unitus is neither null nor Nothing. The
--- semantics of NoOp need tidying up.
-
-    NoOp -> return Unitus
-
-    Bench _ pairs -> do
-        values <- mapM f pairs
-        return (Tabularum values)
-      where
-         f :: (Label,Step) -> Evaluate (Label,Value)
-         f (label,substep) = do
-            value <- evaluateStep substep
-            assignLabel label value
-
--- Again we're using Unitus as the empty value. This is probably wrong.
-
-    Nested _ substeps -> do
-        final <- foldM g Unitus substeps
-        return final
-      where
-        g :: Value -> Step -> Evaluate Value
-        g _ substep = do
-            value <- evaluateStep substep
-            return value
-=======
 -- |
 -- The heart of the evaluation loop. Translate from the abstract syntax tree
--- into a monadic sequence which results in a Result.
+-- into a monadic sequence which results in a Value.
 evaluateStep :: Step -> Evaluate Value
 evaluateStep step = case step of
   Known _ value -> do
@@ -192,26 +111,50 @@
   Asynchronous _ names substep -> do
     promise <- assignNames names substep
     undefined -- TODO put promise into environment
+
+  -- TODO do something with role!
+
   Invocation _ attr func substep -> do
-    functionApplication func substep -- TODO do something with role!
->>>>>>> 13cc37a2
+    value <- evaluateStep substep
+    functionApplication func value
 
+  -- FIXME this doesn't make sense. Unitus is neither null nor Nothing. The
+  -- semantics of NoOp need tidying up.
+
+  NoOp -> return Unitus
+  Bench _ pairs -> do
+    values <- mapM f pairs
+    return (Tabularum values)
+    where
+      f :: (Label, Step) -> Evaluate (Label, Value)
+      f (label, substep) = do
+        value <- evaluateStep substep
+        assignLabel label value
+
+  -- Again we're using Unitus as the empty value. This is probably wrong.
+
+  Nested _ substeps -> do
+    final <- foldM g Unitus substeps
+    return final
+    where
+      g :: Value -> Step -> Evaluate Value
+      g _ substep = do
+        value <- evaluateStep substep
+        return value
 
 functionApplication :: Function -> Value -> Evaluate Value --  IO Promise ?
 functionApplication func value = case func of
-    -- TODO no this isn't right. runEvaluate to create a sub scope?
+  -- TODO no this isn't right. runEvaluate to create a sub scope?
 
-    -- HERE the value is the input parameter; it had a name, but does it now? Does it need one?
+  -- HERE the value is the input parameter; it had a name, but does it now? Does it need one?
 
-    Subroutine _ step -> do
-        -- TODO HERE put value into Context?!?
-        evaluateStep step
-
-    Primitive _ action -> liftProgram' (action value)
-
-    -- TODO This should be unreachable if we indeed completed the
-    -- translation phase. But nothing guarantees that yet.
-    Unresolved _ -> error (show func)
+  Subroutine _ step -> do
+    -- TODO HERE put value into Context?!?
+    evaluateStep step
+  Primitive _ action -> liftProgram' (action value)
+  -- TODO This should be unreachable if we indeed completed the
+  -- translation phase. But nothing guarantees that yet.
+  Unresolved _ -> error (show func)
 
 blockUntilValue :: Name -> Evaluate Value
 blockUntilValue = undefined
@@ -222,15 +165,10 @@
 -- needed.
 assignNames :: [Name] -> Step -> Evaluate Promise
 assignNames = do
-<<<<<<< HEAD
-    -- dunno
-    return (undefined) -- fixme not empty list
-
-assignLabel :: Label -> Value -> Evaluate (Label,Value)
-assignLabel label value = do
-    -- TODO log event
-    return (label,value)
-=======
   -- dunno
   return (undefined) -- fixme not empty list
->>>>>>> 13cc37a2
+
+assignLabel :: Label -> Value -> Evaluate (Label, Value)
+assignLabel label value = do
+  -- TODO log event
+  return (label, value)